const createScheduler = require('probot-scheduler');

module.exports = (robot) => {
<<<<<<< HEAD
  scheduler = createScheduler(robot, {
    delay: !process.env.DISABLE_DELAY,
    interval: 60 * 60 * 15 // 3 days
  });

=======
  var pullRequestAuthor;
>>>>>>> a44cb24d
  var apiForSheets = function(userName, context, isPullRequest) {
    var claLabel = ['Needs CLA'];
    var hasUserSignedCla = false;
    var spreadsheetId = process.env.SPREADSHEET_ID;
    // Google Sheets API v4
    var fs = require('fs');
    var readline = require('readline');
    var google = require('googleapis');
    var googleAuth = require('google-auth-library');

    // If modifying these scopes, delete your previously saved credentials
    // at ~/.credentials/sheets.googleapis.com-nodejs-quickstart.json
    var SCOPES = ['https://www.googleapis.com/auth/spreadsheets.readonly'];
    var clientSecret = process.env.CLIENT_SECRET;

    /**
      * Create an OAuth2 client with the given credentials, and then execute the
      * given callback function.
      *
      * @param {Object} credentials The authorization client credentials.
      * @param {function} callback The callback to call with the
      *   authorized client.
      */
    var authorize = function(credentials, callback) {
      var clientSecret = credentials.installed.client_secret;
      var clientId = credentials.installed.client_id;
      var redirectUrl = credentials.installed.redirect_uris[0];
      var auth = new googleAuth();
      var oauth2Client = new auth.OAuth2(clientId, clientSecret, redirectUrl);
      oauth2Client.credentials = JSON.parse(process.env.CREDENTIALS);
      callback(oauth2Client);
    };

    /**
      * Get and store new token after prompting for user authorization, and then
      * execute the given callback with the authorized OAuth2 client.
      *
      * @param {google.auth.OAuth2} oauth2Client The OAuth2 client to get
      *   token for.
      * @param {getEventsCallback} callback The callback to call with
      *    the authorized client.
      */
    var getNewToken = function(oauth2Client, callback) {
      var authUrl = oauth2Client.generateAuthUrl({
        access_type: 'offline',
        scope: SCOPES
      });
      // eslint-disable-next-line no-console
      console.log('Authorize this app by visiting this url: ', authUrl);
      var rl = readline.createInterface({
        input: process.stdin,
        output: process.stdout
      });
      rl.question('Enter the code from that page here: ', function(code) {
        rl.close();
        oauth2Client.getToken(code, function(err, token) {
          if (err) {
            // eslint-disable-next-line no-console
            console.log('Error while trying to retrieve access token', err);
            return;
          }
          oauth2Client.credentials = token;
          storeToken(token);
          callback(oauth2Client);
        });
      });
    };

    /**
      * Store token to disk be used in later program executions.
      *
      * @param {Object} token The token to store to disk.
      */
    var storeToken = function(token) {
      try {
        fs.mkdirSync(TOKEN_DIR);
      } catch (err) {
        if (err.code !== 'EEXIST') {
          throw err;
        }
      }
      fs.writeFile(TOKEN_PATH, JSON.stringify(token));
      // eslint-disable-next-line no-console
      console.log('Token stored to ' + TOKEN_PATH);
    };


    var checkClaSheet = function(auth) {
      var sheets = google.sheets('v4');
      sheets.spreadsheets.values.get({
        auth: auth,
        spreadsheetId: spreadsheetId,
        range: 'Usernames!A:A',
      }, function(err, response) {
        if (err) {
          // eslint-disable-next-line no-console
          console.log('The API returned an error: ' + err);
          return;
        }
        var rows = response.values;
        if (rows.length === 0) {
          // eslint-disable-next-line no-console
          console.log('No data found.');
        } else {
          var params;

          const labels = context.github.issues.getIssueLabels(
            context.issue());
          var labelData;
          var claFlag = false;
          labels.then((resp) => {
            labelData = resp.data;
            for (var label in labelData) {
              if (labelData[label].name === claLabel[0]) {
                claFlag = true;
                break;
              }
            }

            if (claFlag === true) {
              for (var row in rows) {
                var rowUserName = rows[row][0];
                if (rowUserName === userName) {
                  hasUserSignedCla = true;
                  break;
                }
              }
              if (hasUserSignedCla === true) {
                context.github.issues.removeLabel(context.issue({
                  name: claLabel[0]
                }));
              }
              return;
            }

            if (isPullRequest === true) {
              for (var row in rows) {
                var rowUserName = rows[row][0];
                if (rowUserName === userName) {
                  hasUserSignedCla = true;
                  break;
                }
              }
              if (hasUserSignedCla !== true) {
                var linkText = 'here';
                var linkResult = linkText.link(
                  'https://github.com/oppia/oppia/wiki/Contributing-code-to-Oppia#setting-things-up');
                params = context.issue({
                  body: 'Hi! @' + userName +
                  '. Welcome to Oppia! Please could you ' +
                  'follow the instructions ' + linkResult +
                  ' to get started ? You\'ll need to do ' +
                  'this before we can accept your PR. Thanks!'});
                context.github.issues.addLabels(context.issue({
                  labels: claLabel
                }));
                return context.github.issues.createComment(params);
              }
            }
          });
        }
      });
    };

    // Authorize a client with the loaded credentials, then call the
    // Google Sheets API.
    authorize(JSON.parse(clientSecret), checkClaSheet);
  };

  var checkMergeConflicts = function(context) {
    console.log('LIST OF ALL PRs');
    arrayOfOpenPullRequests = context.github.pullRequests.getAll(context.repo());

    for (var key in arrayOfOpenPullRequests) {
      pullRequestNumber = arrayOfOpenPullRequests[key].number;
      //console.log('PULL REQUEST NUMBER');
      //console.log(pullRequestNumber);
      pullRequestDetails = context.github.pullRequests.get(context.repo({number: pullRequestNumber}));
      isMergeable = pullRequestDetails.mergeable;
      if (!isMergeable) {
        console.log('MERGE CONFLICT PR');
        console.log(typeof pullRequestNumber);
      }
    }
  };

  /*
    Please use GitHub Webhook Payloads and not REST APIs.
    Link:  https://octokit.github.io/rest.js/
   */

  robot.on('issue_comment.created', async context => {
    if (context.isBot === false) {
      const userName = context.payload.comment.user.login;
      if (pullRequestAuthor === userName) {
        apiForSheets(userName, context, false);
      }
    }
  });

  robot.on('pull_request.opened', async context => {
    if (context.isBot === false) {
      const userName = context.payload.pull_request.user.login;
      pullRequestAuthor = userName;
      apiForSheets(userName, context, true);
    }
  });

  robot.on('schedule.repository', async context => {
    checkMergeConflicts(context);
  });
};
<|MERGE_RESOLUTION|>--- conflicted
+++ resolved
@@ -1,224 +1,221 @@
-const createScheduler = require('probot-scheduler');
-
-module.exports = (robot) => {
-<<<<<<< HEAD
-  scheduler = createScheduler(robot, {
-    delay: !process.env.DISABLE_DELAY,
-    interval: 60 * 60 * 15 // 3 days
-  });
-
-=======
-  var pullRequestAuthor;
->>>>>>> a44cb24d
-  var apiForSheets = function(userName, context, isPullRequest) {
-    var claLabel = ['Needs CLA'];
-    var hasUserSignedCla = false;
-    var spreadsheetId = process.env.SPREADSHEET_ID;
-    // Google Sheets API v4
-    var fs = require('fs');
-    var readline = require('readline');
-    var google = require('googleapis');
-    var googleAuth = require('google-auth-library');
-
-    // If modifying these scopes, delete your previously saved credentials
-    // at ~/.credentials/sheets.googleapis.com-nodejs-quickstart.json
-    var SCOPES = ['https://www.googleapis.com/auth/spreadsheets.readonly'];
-    var clientSecret = process.env.CLIENT_SECRET;
-
-    /**
-      * Create an OAuth2 client with the given credentials, and then execute the
-      * given callback function.
-      *
-      * @param {Object} credentials The authorization client credentials.
-      * @param {function} callback The callback to call with the
-      *   authorized client.
-      */
-    var authorize = function(credentials, callback) {
-      var clientSecret = credentials.installed.client_secret;
-      var clientId = credentials.installed.client_id;
-      var redirectUrl = credentials.installed.redirect_uris[0];
-      var auth = new googleAuth();
-      var oauth2Client = new auth.OAuth2(clientId, clientSecret, redirectUrl);
-      oauth2Client.credentials = JSON.parse(process.env.CREDENTIALS);
-      callback(oauth2Client);
-    };
-
-    /**
-      * Get and store new token after prompting for user authorization, and then
-      * execute the given callback with the authorized OAuth2 client.
-      *
-      * @param {google.auth.OAuth2} oauth2Client The OAuth2 client to get
-      *   token for.
-      * @param {getEventsCallback} callback The callback to call with
-      *    the authorized client.
-      */
-    var getNewToken = function(oauth2Client, callback) {
-      var authUrl = oauth2Client.generateAuthUrl({
-        access_type: 'offline',
-        scope: SCOPES
-      });
-      // eslint-disable-next-line no-console
-      console.log('Authorize this app by visiting this url: ', authUrl);
-      var rl = readline.createInterface({
-        input: process.stdin,
-        output: process.stdout
-      });
-      rl.question('Enter the code from that page here: ', function(code) {
-        rl.close();
-        oauth2Client.getToken(code, function(err, token) {
-          if (err) {
-            // eslint-disable-next-line no-console
-            console.log('Error while trying to retrieve access token', err);
-            return;
-          }
-          oauth2Client.credentials = token;
-          storeToken(token);
-          callback(oauth2Client);
-        });
-      });
-    };
-
-    /**
-      * Store token to disk be used in later program executions.
-      *
-      * @param {Object} token The token to store to disk.
-      */
-    var storeToken = function(token) {
-      try {
-        fs.mkdirSync(TOKEN_DIR);
-      } catch (err) {
-        if (err.code !== 'EEXIST') {
-          throw err;
-        }
-      }
-      fs.writeFile(TOKEN_PATH, JSON.stringify(token));
-      // eslint-disable-next-line no-console
-      console.log('Token stored to ' + TOKEN_PATH);
-    };
-
-
-    var checkClaSheet = function(auth) {
-      var sheets = google.sheets('v4');
-      sheets.spreadsheets.values.get({
-        auth: auth,
-        spreadsheetId: spreadsheetId,
-        range: 'Usernames!A:A',
-      }, function(err, response) {
-        if (err) {
-          // eslint-disable-next-line no-console
-          console.log('The API returned an error: ' + err);
-          return;
-        }
-        var rows = response.values;
-        if (rows.length === 0) {
-          // eslint-disable-next-line no-console
-          console.log('No data found.');
-        } else {
-          var params;
-
-          const labels = context.github.issues.getIssueLabels(
-            context.issue());
-          var labelData;
-          var claFlag = false;
-          labels.then((resp) => {
-            labelData = resp.data;
-            for (var label in labelData) {
-              if (labelData[label].name === claLabel[0]) {
-                claFlag = true;
-                break;
-              }
-            }
-
-            if (claFlag === true) {
-              for (var row in rows) {
-                var rowUserName = rows[row][0];
-                if (rowUserName === userName) {
-                  hasUserSignedCla = true;
-                  break;
-                }
-              }
-              if (hasUserSignedCla === true) {
-                context.github.issues.removeLabel(context.issue({
-                  name: claLabel[0]
-                }));
-              }
-              return;
-            }
-
-            if (isPullRequest === true) {
-              for (var row in rows) {
-                var rowUserName = rows[row][0];
-                if (rowUserName === userName) {
-                  hasUserSignedCla = true;
-                  break;
-                }
-              }
-              if (hasUserSignedCla !== true) {
-                var linkText = 'here';
-                var linkResult = linkText.link(
-                  'https://github.com/oppia/oppia/wiki/Contributing-code-to-Oppia#setting-things-up');
-                params = context.issue({
-                  body: 'Hi! @' + userName +
-                  '. Welcome to Oppia! Please could you ' +
-                  'follow the instructions ' + linkResult +
-                  ' to get started ? You\'ll need to do ' +
-                  'this before we can accept your PR. Thanks!'});
-                context.github.issues.addLabels(context.issue({
-                  labels: claLabel
-                }));
-                return context.github.issues.createComment(params);
-              }
-            }
-          });
-        }
-      });
-    };
-
-    // Authorize a client with the loaded credentials, then call the
-    // Google Sheets API.
-    authorize(JSON.parse(clientSecret), checkClaSheet);
-  };
-
-  var checkMergeConflicts = function(context) {
-    console.log('LIST OF ALL PRs');
-    arrayOfOpenPullRequests = context.github.pullRequests.getAll(context.repo());
-
-    for (var key in arrayOfOpenPullRequests) {
-      pullRequestNumber = arrayOfOpenPullRequests[key].number;
-      //console.log('PULL REQUEST NUMBER');
-      //console.log(pullRequestNumber);
-      pullRequestDetails = context.github.pullRequests.get(context.repo({number: pullRequestNumber}));
-      isMergeable = pullRequestDetails.mergeable;
-      if (!isMergeable) {
-        console.log('MERGE CONFLICT PR');
-        console.log(typeof pullRequestNumber);
-      }
-    }
-  };
-
-  /*
-    Please use GitHub Webhook Payloads and not REST APIs.
-    Link:  https://octokit.github.io/rest.js/
-   */
-
-  robot.on('issue_comment.created', async context => {
-    if (context.isBot === false) {
-      const userName = context.payload.comment.user.login;
-      if (pullRequestAuthor === userName) {
-        apiForSheets(userName, context, false);
-      }
-    }
-  });
-
-  robot.on('pull_request.opened', async context => {
-    if (context.isBot === false) {
-      const userName = context.payload.pull_request.user.login;
-      pullRequestAuthor = userName;
-      apiForSheets(userName, context, true);
-    }
-  });
-
-  robot.on('schedule.repository', async context => {
-    checkMergeConflicts(context);
-  });
-};
+const createScheduler = require('probot-scheduler');
+
+module.exports = (robot) => {
+  scheduler = createScheduler(robot, {
+    delay: !process.env.DISABLE_DELAY,
+    interval: 60 * 60 * 15 // 3 days
+  });
+
+  var pullRequestAuthor;
+  var apiForSheets = function(userName, context, isPullRequest) {
+    var claLabel = ['Needs CLA'];
+    var hasUserSignedCla = false;
+    var spreadsheetId = process.env.SPREADSHEET_ID;
+    // Google Sheets API v4
+    var fs = require('fs');
+    var readline = require('readline');
+    var google = require('googleapis');
+    var googleAuth = require('google-auth-library');
+
+    // If modifying these scopes, delete your previously saved credentials
+    // at ~/.credentials/sheets.googleapis.com-nodejs-quickstart.json
+    var SCOPES = ['https://www.googleapis.com/auth/spreadsheets.readonly'];
+    var clientSecret = process.env.CLIENT_SECRET;
+
+    /**
+      * Create an OAuth2 client with the given credentials, and then execute the
+      * given callback function.
+      *
+      * @param {Object} credentials The authorization client credentials.
+      * @param {function} callback The callback to call with the
+      *   authorized client.
+      */
+    var authorize = function(credentials, callback) {
+      var clientSecret = credentials.installed.client_secret;
+      var clientId = credentials.installed.client_id;
+      var redirectUrl = credentials.installed.redirect_uris[0];
+      var auth = new googleAuth();
+      var oauth2Client = new auth.OAuth2(clientId, clientSecret, redirectUrl);
+      oauth2Client.credentials = JSON.parse(process.env.CREDENTIALS);
+      callback(oauth2Client);
+    };
+
+    /**
+      * Get and store new token after prompting for user authorization, and then
+      * execute the given callback with the authorized OAuth2 client.
+      *
+      * @param {google.auth.OAuth2} oauth2Client The OAuth2 client to get
+      *   token for.
+      * @param {getEventsCallback} callback The callback to call with
+      *    the authorized client.
+      */
+    var getNewToken = function(oauth2Client, callback) {
+      var authUrl = oauth2Client.generateAuthUrl({
+        access_type: 'offline',
+        scope: SCOPES
+      });
+      // eslint-disable-next-line no-console
+      console.log('Authorize this app by visiting this url: ', authUrl);
+      var rl = readline.createInterface({
+        input: process.stdin,
+        output: process.stdout
+      });
+      rl.question('Enter the code from that page here: ', function(code) {
+        rl.close();
+        oauth2Client.getToken(code, function(err, token) {
+          if (err) {
+            // eslint-disable-next-line no-console
+            console.log('Error while trying to retrieve access token', err);
+            return;
+          }
+          oauth2Client.credentials = token;
+          storeToken(token);
+          callback(oauth2Client);
+        });
+      });
+    };
+
+    /**
+      * Store token to disk be used in later program executions.
+      *
+      * @param {Object} token The token to store to disk.
+      */
+    var storeToken = function(token) {
+      try {
+        fs.mkdirSync(TOKEN_DIR);
+      } catch (err) {
+        if (err.code !== 'EEXIST') {
+          throw err;
+        }
+      }
+      fs.writeFile(TOKEN_PATH, JSON.stringify(token));
+      // eslint-disable-next-line no-console
+      console.log('Token stored to ' + TOKEN_PATH);
+    };
+
+
+    var checkClaSheet = function(auth) {
+      var sheets = google.sheets('v4');
+      sheets.spreadsheets.values.get({
+        auth: auth,
+        spreadsheetId: spreadsheetId,
+        range: 'Usernames!A:A',
+      }, function(err, response) {
+        if (err) {
+          // eslint-disable-next-line no-console
+          console.log('The API returned an error: ' + err);
+          return;
+        }
+        var rows = response.values;
+        if (rows.length === 0) {
+          // eslint-disable-next-line no-console
+          console.log('No data found.');
+        } else {
+          var params;
+
+          const labels = context.github.issues.getIssueLabels(
+            context.issue());
+          var labelData;
+          var claFlag = false;
+          labels.then((resp) => {
+            labelData = resp.data;
+            for (var label in labelData) {
+              if (labelData[label].name === claLabel[0]) {
+                claFlag = true;
+                break;
+              }
+            }
+
+            if (claFlag === true) {
+              for (var row in rows) {
+                var rowUserName = rows[row][0];
+                if (rowUserName === userName) {
+                  hasUserSignedCla = true;
+                  break;
+                }
+              }
+              if (hasUserSignedCla === true) {
+                context.github.issues.removeLabel(context.issue({
+                  name: claLabel[0]
+                }));
+              }
+              return;
+            }
+
+            if (isPullRequest === true) {
+              for (var row in rows) {
+                var rowUserName = rows[row][0];
+                if (rowUserName === userName) {
+                  hasUserSignedCla = true;
+                  break;
+                }
+              }
+              if (hasUserSignedCla !== true) {
+                var linkText = 'here';
+                var linkResult = linkText.link(
+                  'https://github.com/oppia/oppia/wiki/Contributing-code-to-Oppia#setting-things-up');
+                params = context.issue({
+                  body: 'Hi! @' + userName +
+                  '. Welcome to Oppia! Please could you ' +
+                  'follow the instructions ' + linkResult +
+                  ' to get started ? You\'ll need to do ' +
+                  'this before we can accept your PR. Thanks!'});
+                context.github.issues.addLabels(context.issue({
+                  labels: claLabel
+                }));
+                return context.github.issues.createComment(params);
+              }
+            }
+          });
+        }
+      });
+    };
+
+    // Authorize a client with the loaded credentials, then call the
+    // Google Sheets API.
+    authorize(JSON.parse(clientSecret), checkClaSheet);
+  };
+
+  var checkMergeConflicts = function(context) {
+    console.log('LIST OF ALL PRs');
+    arrayOfOpenPullRequests = context.github.pullRequests.getAll(context.repo());
+
+    for (var key in arrayOfOpenPullRequests) {
+      pullRequestNumber = arrayOfOpenPullRequests[key].number;
+      //console.log('PULL REQUEST NUMBER');
+      //console.log(pullRequestNumber);
+      pullRequestDetails = context.github.pullRequests.get(context.repo({number: pullRequestNumber}));
+      isMergeable = pullRequestDetails.mergeable;
+      if (!isMergeable) {
+        console.log('MERGE CONFLICT PR');
+        console.log(typeof pullRequestNumber);
+      }
+    }
+  };
+
+  /*
+    Please use GitHub Webhook Payloads and not REST APIs.
+    Link:  https://octokit.github.io/rest.js/
+   */
+
+  robot.on('issue_comment.created', async context => {
+    if (context.isBot === false) {
+      const userName = context.payload.comment.user.login;
+      if (pullRequestAuthor === userName) {
+        apiForSheets(userName, context, false);
+      }
+    }
+  });
+
+  robot.on('pull_request.opened', async context => {
+    if (context.isBot === false) {
+      const userName = context.payload.pull_request.user.login;
+      pullRequestAuthor = userName;
+      apiForSheets(userName, context, true);
+    }
+  });
+
+  robot.on('schedule.repository', async context => {
+    checkMergeConflicts(context);
+  });
+};